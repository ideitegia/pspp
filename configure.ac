dnl Process this file with autoconf to produce a configure script.

dnl Initialize.
AC_PREREQ(2.63)
AC_INIT([GNU PSPP], [0.8.1], [bug-gnu-pspp@gnu.org], [pspp])
AC_CONFIG_AUX_DIR([build-aux])
AC_CONFIG_HEADERS([config.h])
AC_CONFIG_TESTDIR([tests])
AM_INIT_AUTOMAKE

dnl Checks for programs.
AC_GNU_SOURCE
AC_PROG_CC
gl_EARLY
AM_PROG_CC_C_O
AC_LIBTOOL_WIN32_DLL
AC_LIBTOOL_DLOPEN
AC_PROG_LIBTOOL
PKG_PROG_PKG_CONFIG
m4_pattern_forbid([PKG_CHECK_MODULES])
PSPP_CHECK_CLICKSEQUENCE

PSPP_ENABLE_OPTION(-Wdeclaration-after-statement)
PSPP_ENABLE_WERROR

AM_CONDITIONAL(cc_is_gcc, test x"$GCC" = x"yes" )

PSPP_CC_FOR_BUILD
PSPP_PERL

dnl Disable automatic po/ support, because PSPP provides its own po/ support.
AC_PROVIDE([AM_PO_SUBDIRS])
AM_GNU_GETTEXT([external], [need-ngettext])
LIBS="$LIBINTL $LIBS"

dnl Checks for libraries.
AC_SYS_LARGEFILE
AC_SEARCH_LIBS([sin], [m])
PSPP_LC_PAPER


AC_ARG_VAR([PSPP_LDFLAGS], [linker flags to be used for linking the pspp binary only])
AC_ARG_VAR([PSPPIRE_LDFLAGS], [linker flags to be used for linking the psppire binary only])

# Support for Cairo and Pango.
AC_ARG_WITH([cairo],
  [AS_HELP_STRING(
    [--without-cairo], 
    [Don't build support for charts (using Cairo and Pango);
     implies --without-gui])],
  [], [with_cairo=yes])
AM_CONDITIONAL([HAVE_CAIRO], [test "$with_cairo" != no])
if test "$with_cairo" != no; then
  PKG_CHECK_MODULES([CAIRO], [cairo >= 1.5 pango >= 1.22 pangocairo],
    [CPPFLAGS="$CPPFLAGS $CAIRO_CFLAGS"
     AC_DEFINE([HAVE_CAIRO], 1, 
       [Define to 1 if Cairo and Pango are available.])],
    [PSPP_REQUIRED_PREREQ([cairo 1.5 or later and pango 1.22 or later (or use --without-cairo)])])
  AC_PATH_PROG([XMLLINT], [xmllint], [echo], [$PATH])
  AC_SUBST(XMLLINT)
fi

# Support for GUI.
AC_ARG_WITH([gui], 
  [AS_HELP_STRING([--without-gui], 
                  [Don't build the PSPPIRE GUI (using GTK+)])],
  [], [with_gui=yes])
AM_CONDITIONAL([HAVE_GUI], 
               [test "$with_cairo" != no && test "$with_gui" != "no"])
if test "$with_cairo" != no && test "$with_gui" != "no"; then
  PKG_CHECK_MODULES([GTHREAD], [gthread-2.0], [],
    [PSPP_REQUIRED_PREREQ([gthread 2.0 (or use --without-gui)])])

<<<<<<< HEAD
  PKG_CHECK_MODULES([GTK], [gtk+-3.0 >= 3.4.2], [],
    [PSPP_REQUIRED_PREREQ([gtk+ 3.0 version 3.4.2 or later (or use --without-gui)])])
=======
  PKG_CHECK_MODULES([GTK], [gtk+-2.0 >= 2.24], [],
    [PSPP_REQUIRED_PREREQ([gtk+ 2.0 version 2.24 or later (or use --without-gui)])])
>>>>>>> 69a0cb6b

  PKG_CHECK_MODULES([GTKSOURCEVIEW], [gtksourceview-3.0 >= 3.4.2], [],
    [PSPP_REQUIRED_PREREQ([gtksourceview 3.0 version 3.4.2 or later (or use --without-gui)])])

  AC_ARG_VAR([GLIB_GENMARSHAL])
  AC_CHECK_PROGS([GLIB_GENMARSHAL], [glib-genmarshal])
  if test "x$GLIB_GENMARSHAL" = x; then
    PSPP_REQUIRED_PREREQ([glib-genmarshal (or use --without-gui)])
  fi

fi

gl_NEXT_HEADERS([gtk/gtk.h])

dnl Checks needed for psql reader

dnl The 8.x series postgres tarballs installs with a default prefix of
dnl /usr/local/pgsql whereas, OSes (such as debian)  install into /usr .

dnl If the libpq.so file is in a non standard path, (one which the linker
dnl doesn't search) then we must set the PG_LDFLAGS to -R/usr/wherever/
dnl However, if the system happens to have more than one version of other
dnl dependent libraries (eg. libgtk) in different standard paths. (eg:
dnl /usr and /usr/local) then the wrong one may get linked. 

dnl To overcome this, we first check for libpq in the standard places, and
dnl only set PG_LDFLAGS if it's not found.


AC_ARG_WITH(
  libpq, 
  [AS_HELP_STRING([--without-libpq], [don't compile in Postgres capability])])
AC_ARG_VAR([PG_CONFIG], 
           [Full pathname of the pg_config program shipped with Postgresql])
AC_PATH_PROG([PG_CONFIG], [pg_config], [], 
             [$PATH:/usr/local/pgsql/bin:/usr/pgsql/bin])

if test x"$with_libpq" != x"no" && test -n "$PG_CONFIG" ; then 
  AC_SUBST(PG_CONFIG)
  PG_CFLAGS=-I`$PG_CONFIG --includedir` 
  AC_SUBST(PG_CFLAGS)

  AC_CHECK_LIB([pq], [PQexec],
     [:], 
     [PG_LDFLAGS="-L`$PG_CONFIG --libdir` -R`$PG_CONFIG --libdir`"])
  AC_SUBST(PG_LDFLAGS)

  PG_LIBS=-lpq
  AC_SUBST(PG_LIBS)

  PKG_CHECK_EXISTS(libssl,
	AC_DEFINE([USE_SSL],1,
		   [Define to 1 if the openssl library is present.])
	   ,)

  # Now verify that we can actually link against libpq.  If we are
  # cross-compiling and picked up a host libpq, or if libpq is just
  # badly installed, this will fail.
  AC_CACHE_CHECK(
    [whether -lpq links successfully],
    [pspp_cv_have_libpq],
    [save_CPPFLAGS=$CPPFLAGS
     save_LIBS=$LIBS
     save_LDFLAGS=$LDFLAGS
     CPPFLAGS="$PG_CFLAGS $CPPFLAGS"
     LIBS="$PG_LIBS $LIBS"
     LDFLAGS="$PG_LDFLAGS $LDFLAGS"
     AC_LINK_IFELSE(
       [AC_LANG_PROGRAM(
	 [#include <libpq-fe.h>
	 ], [PQfinish (0);])],
       [pspp_cv_have_libpq=yes],
       [pspp_cv_have_libpq=no])
     CPPFLAGS=$save_CPPFLAGS
     LIBS=$save_LIBS
     LDFLAGS=$save_LDFLAGS])

  if test $pspp_cv_have_libpq = yes; then
    PSQL_SUPPORT=yes
    AC_DEFINE([PSQL_SUPPORT], [1],
      [Define to 1 if building in support for reading from postgres
       databases.])
  else
    PSQL_SUPPORT=no
    PG_CONFIG=
    PG_CFLAGS=
    PG_LDFLAGS=
    PG_LIBS=
  fi
else
  PSQL_SUPPORT=no
  pspp_cv_have_libpq=no
fi
AC_SUBST([PSQL_SUPPORT])

dnl Check for libxml2
PKG_CHECK_MODULES(
  [LIBXML2], [libxml-2.0], 
  [HAVE_LIBXML2=yes],
  [HAVE_LIBXML2=no
   PSPP_OPTIONAL_PREREQ([libxml2])])

dnl Check for zlib.
AC_SEARCH_LIBS([gzopen], [z], [], [PSPP_REQUIRED_PREREQ([zlib])])
AC_CHECK_HEADERS([zlib.h], [], [PSPP_REQUIRED_PREREQ([zlib])])

dnl Avoid interference between zlib's crc32() function and gnulib's
dnl crc32() function, which have different signatures.  PSPP calls
dnl only gnulib's crc32() directly, but it calls zlib's crc32()
dnl indirectly through other zlib calls.  If we don't rename gnulib's
dnl crc32(), then zlib will call gnulib's version instead of its own,
dnl causing failures.  (This can happen even if zlib isn't detected
dnl directly, because other libraries that PSPP uses, e.g. libpng,
dnl sometimes use zlib themselves.)
AC_DEFINE(
  [crc32], [gl_crc32],
  [Avoid making zlib call gnulib's crc32() instead of its own.])

dnl Gnumeric and OpenDocument (read) support requires libxml2 and zlib.
if test $HAVE_LIBXML2 = yes; then
  GNM_READ_SUPPORT=yes
  ODF_READ_SUPPORT=yes
  AC_DEFINE(
    [GNM_READ_SUPPORT], [1],
    [Define to 1 if building in support for reading Gnumeric files.])
  AC_DEFINE(
    [ODF_READ_SUPPORT], [1],
    [Define to 1 if building in support for reading OpenDocument files.])
else
  GNM_READ_SUPPORT=no
  ODF_READ_SUPPORT=no
fi
AC_SUBST([GNM_READ_SUPPORT])
AC_SUBST([ODF_READ_SUPPORT])

dnl ODF support requires libxml2 (zlib is optional).
if test $HAVE_LIBXML2 = yes; then
  AC_DEFINE(
    [ODF_WRITE_SUPPORT], [1],
    [Define to 1 if building in support for writing OpenDocument files.])
fi
AM_CONDITIONAL([ODF_WRITE_SUPPORT], [test $HAVE_LIBXML2 = yes])

AC_ARG_WITH(
  gui_tools,
  [AS_HELP_STRING([--with-gui-tools], [build the gui developer tools.  For DEVELOPERS only! There is no reason why users will need this flag.])])
if test x"$with_gui_tools" = x"yes" ; then 
	PKG_CHECK_MODULES(GLADE_UI, gladeui-1.0)
fi
AM_CONDITIONAL(WITH_GUI_TOOLS, test x"$with_gui_tools" = x"yes")

AC_ARG_WITH(
  [perl-module],
  [AS_HELP_STRING([--without-perl-module], [do not build the Perl module])],
  [case $with_perl_module in # (
     yes|no) ;; # (
     *) AC_MSG_FAILURE([--with-perl-module argument must be 'yes' or 'no']) ;;
   esac
   WITH_PERL_MODULE=$with_perl_module],
  [if test x"$cross_compiling" != x"yes"; then
     WITH_PERL_MODULE=yes
   else
     WITH_PERL_MODULE=no
   fi])
AC_SUBST([WITH_PERL_MODULE])
AM_CONDITIONAL(WITH_PERL_MODULE, test $WITH_PERL_MODULE = yes)

AC_SEARCH_LIBS([cblas_dsdot], [gslcblas],,[PSPP_REQUIRED_PREREQ([libgslcblas])])
PKG_CHECK_MODULES([GSL], [gsl >= 1.12], [],
			 AC_SEARCH_LIBS([gsl_linalg_cholesky_invert], [gsl],,[PSPP_REQUIRED_PREREQ([gsl 2.0 version 1.12 or later])]))


PSPP_GSL_NEEDS_FGNU89_INLINE

dnl Recent versions of GNU ncurses install the curses header files into
dnl /usr/include/ncurses, and provide a 'ncurses5-config' program which
dnl enables us to discover where they are. Earlier versions don't have
dnl this, so we can't rely on it.  So if ncurses5-config is present,
dnl we'll trust it to find the right information.  Otherwise, we'll
dnl try to discover it ourselves.
dnl To confound things further, Cygwin has decided to rename ncurses5-config
dnl to ncurses8-config !!!
AC_ARG_WITH(
  libncurses, 
  [AS_HELP_STRING([--without-libncurses], [don't compile in ncurses functions])])

if test x"$with_libncurses" != x"no" ; then
  if test x"$cross_compiling" != x"yes" ; then
	  AC_CHECK_PROGS([NCURSES_CONFIG], [ncurses5-config ncurses8-config])
  fi
  if test x"$NCURSES_CONFIG" = x ; then
	  AC_SEARCH_LIBS([tgetent], [ncurses],
	      [curses_available=yes; AC_CHECK_HEADERS([term.h curses.h],,[curses_available=no])])
  else
          old_cflags=$CFLAGS
          CFLAGS="$CFLAGS `$NCURSES_CONFIG --cflags`"
	  AC_CHECK_HEADERS([term.h curses.h],[curses_available=yes])
	  CFLAGS=$old_cflags
	  if test x"$curses_available" = x"yes" ; then
	   NCURSES_LIBS=`$NCURSES_CONFIG --libs`
	   NCURSES_CFLAGS=`$NCURSES_CONFIG --cflags`
	   AC_SUBST(NCURSES_CFLAGS)
	   AC_SUBST(NCURSES_LIBS)
          fi
  fi
  if test x"$curses_available" = x"yes" ; then
	  AC_DEFINE([LIBNCURSES_USABLE], 1,
	      [Define to 1 if the libncurses is both present and usable.])
  fi
  AC_CHECK_HEADERS([termcap.h])
fi

PSPP_READLINE

dnl Checks for header files.
AC_CHECK_HEADERS([sys/wait.h fpu_control.h ieeefp.h fenv.h pwd.h])

dnl Some systems dont have SIGWINCH
AC_CHECK_DECLS([SIGWINCH], [], [],
          [#include <signal.h>
          /* NetBSD declares sys_siglist in unistd.h.  */
          #ifdef HAVE_UNISTD_H
          # include <unistd.h>
          #endif
          ])


# For gnulib.
gl_INIT

AC_C_INLINE

AC_CHECK_SIZEOF([size_t])
SIZEOF_SIZE_T=$ac_cv_sizeof_size_t
AC_SUBST([SIZEOF_SIZE_T])

AC_C_BIGENDIAN

AC_CHECK_FUNCS([__setfpucw fork execl isinf isnan finite getpid feholdexcept fpsetmask popen round])

AC_PROG_LN_S

AC_ARG_ENABLE(
  debug, 
  [AS_HELP_STRING([--enable-debug], 
                  [Turn on diagnostic features in the program])])
if test x"$enable_debug" = x"yes"  ; then
  AC_DEFINE(DEBUGGING, 1, [Define to 1 if debugging is enabled.])
fi

# iconv is required
AM_ICONV
if test "$am_cv_func_iconv" != "yes"; then
   PSPP_REQUIRED_PREREQ([iconv (see http://www.gnu.org/software/libiconv/)])
fi
LIBS="$LIBICONV $LIBS"

dnl Required by the gnulib 'relocatable-prog' module.
dnl See doc/relocatable-maint.texi in the gnulib tree for details.
RELOCATABLE_LIBRARY_PATH='$(pkglibdir)'
RELOCATABLE_STRIP=:

PSPP_CHECK_PREREQS

AC_CONFIG_FILES(
  [Makefile gl/Makefile po/Makefile tests/atlocal perl-module/lib/PSPP.pm])

AC_OUTPUT
echo "PSPP configured successfully."

dnl configure.ac ends here<|MERGE_RESOLUTION|>--- conflicted
+++ resolved
@@ -71,13 +71,8 @@
   PKG_CHECK_MODULES([GTHREAD], [gthread-2.0], [],
     [PSPP_REQUIRED_PREREQ([gthread 2.0 (or use --without-gui)])])
 
-<<<<<<< HEAD
   PKG_CHECK_MODULES([GTK], [gtk+-3.0 >= 3.4.2], [],
     [PSPP_REQUIRED_PREREQ([gtk+ 3.0 version 3.4.2 or later (or use --without-gui)])])
-=======
-  PKG_CHECK_MODULES([GTK], [gtk+-2.0 >= 2.24], [],
-    [PSPP_REQUIRED_PREREQ([gtk+ 2.0 version 2.24 or later (or use --without-gui)])])
->>>>>>> 69a0cb6b
 
   PKG_CHECK_MODULES([GTKSOURCEVIEW], [gtksourceview-3.0 >= 3.4.2], [],
     [PSPP_REQUIRED_PREREQ([gtksourceview 3.0 version 3.4.2 or later (or use --without-gui)])])
