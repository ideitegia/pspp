/* PSPP - a program for statistical analysis.
   Copyright (C) 2005, 2009 Free Software Foundation, Inc.

   This program is free software: you can redistribute it and/or modify
   it under the terms of the GNU General Public License as published by
   the Free Software Foundation, either version 3 of the License, or
   (at your option) any later version.

   This program is distributed in the hope that it will be useful,
   but WITHOUT ANY WARRANTY; without even the implied warranty of
   MERCHANTABILITY or FITNESS FOR A PARTICULAR PURPOSE.  See the
   GNU General Public License for more details.

   You should have received a copy of the GNU General Public License
   along with this program.  If not, see <http://www.gnu.org/licenses/>. */

#include <config.h>

#include <gsl/gsl_cdf.h>
#include <gsl/gsl_matrix.h>
#include <gsl/gsl_vector.h>
#include <math.h>
#include <stdlib.h>
#include <data/case.h>
#include <data/casegrouper.h>
#include <data/casereader.h>
#include <data/category.h>
#include <data/dictionary.h>
#include <data/missing-values.h>
#include <data/procedure.h>
#include <data/transformations.h>
#include <data/value-labels.h>
#include <data/variable.h>
#include <language/command.h>
#include <language/dictionary/split-file.h>
#include <language/data-io/file-handle.h>
#include <language/lexer/lexer.h>
#include <libpspp/compiler.h>
#include <libpspp/message.h>
#include <libpspp/taint.h>
#include <math/covariance.h>
#include <math/linreg.h>
#include <math/moments.h>
#include <output/tab.h>

#include "xalloc.h"

#include "gettext.h"
#define _(msgid) gettext (msgid)

#define REG_LARGE_DATA 1000

/* (headers) */

/* (specification)
   "REGRESSION" (regression_):
   *variables=custom;
   +statistics[st_]=r,
                    coeff,
                    anova,
                    outs,
                    zpp,
                    label,
                    sha,
                    ci,
                    bcov,
                    ses,
                    xtx,
                    collin,
                    tol,
                    selection,
                    f,
                    defaults,
                    all;
   ^dependent=varlist;
   +save[sv_]=resid,pred;
   +method=enter.
*/
/* (declarations) */
/* (functions) */
static struct cmd_regression cmd;

/*
  Moments for each of the variables used.
 */
struct moments_var
{
  struct moments1 *m;
  const struct variable *v;
};

/*
  Transformations for saving predicted values
  and residuals, etc.
 */
struct reg_trns
{
  int n_trns;			/* Number of transformations. */
  int trns_id;			/* Which trns is this one? */
  linreg *c;		/* Linear model for this trns. */
};
/*
  Variables used (both explanatory and response).
 */
static const struct variable **v_variables;

/*
  Number of variables.
 */
static size_t n_variables;

static bool run_regression (struct casereader *, struct cmd_regression *,
			    struct dataset *, linreg **);

/*
   STATISTICS subcommand output functions.
 */
static void reg_stats_r (linreg *, void *);
static void reg_stats_coeff (linreg *, void *);
static void reg_stats_anova (linreg *, void *);
static void reg_stats_outs (linreg *, void *);
static void reg_stats_zpp (linreg *, void *);
static void reg_stats_label (linreg *, void *);
static void reg_stats_sha (linreg *, void *);
static void reg_stats_ci (linreg *, void *);
static void reg_stats_f (linreg *, void *);
static void reg_stats_bcov (linreg *, void *);
static void reg_stats_ses (linreg *, void *);
static void reg_stats_xtx (linreg *, void *);
static void reg_stats_collin (linreg *, void *);
static void reg_stats_tol (linreg *, void *);
static void reg_stats_selection (linreg *, void *);
static void statistics_keyword_output (void (*)(linreg *, void *),
				       int, linreg *, void *);

static void
reg_stats_r (linreg *c, void *aux UNUSED)
{
  struct tab_table *t;
  int n_rows = 2;
  int n_cols = 5;
  double rsq;
  double adjrsq;
  double std_error;

  assert (c != NULL);
<<<<<<< HEAD
  rsq = c->ssm / c->sst;
  adjrsq = 1.0 - (1.0 - rsq) * (c->n_obs - 1.0) / (c->n_obs - c->n_indeps);
  std_error = sqrt (pspp_linreg_mse (c));
  t = tab_create (n_cols, n_rows);
=======
  rsq = linreg_ssreg (c) / linreg_sst (c);
  adjrsq = 1.0 - (1.0 - rsq) * (linreg_n_obs (c) - 1.0) / (linreg_n_obs (c) - linreg_n_coeffs (c));
  std_error = sqrt (linreg_mse (c));
  t = tab_create (n_cols, n_rows, 0);
  tab_dim (t, tab_natural_dimensions, NULL);
>>>>>>> 56c42d61
  tab_box (t, TAL_2, TAL_2, -1, TAL_1, 0, 0, n_cols - 1, n_rows - 1);
  tab_hline (t, TAL_2, 0, n_cols - 1, 1);
  tab_vline (t, TAL_2, 2, 0, n_rows - 1);
  tab_vline (t, TAL_0, 1, 0, 0);

  tab_text (t, 1, 0, TAB_CENTER | TAT_TITLE, _("R"));
  tab_text (t, 2, 0, TAB_CENTER | TAT_TITLE, _("R Square"));
  tab_text (t, 3, 0, TAB_CENTER | TAT_TITLE, _("Adjusted R Square"));
  tab_text (t, 4, 0, TAB_CENTER | TAT_TITLE, _("Std. Error of the Estimate"));
  tab_double (t, 1, 1, TAB_RIGHT, sqrt (rsq), NULL);
  tab_double (t, 2, 1, TAB_RIGHT, rsq, NULL);
  tab_double (t, 3, 1, TAB_RIGHT, adjrsq, NULL);
  tab_double (t, 4, 1, TAB_RIGHT, std_error, NULL);
  tab_title (t, _("Model Summary"));
  tab_submit (t);
}

/*
  Table showing estimated regression coefficients.
 */
static void
reg_stats_coeff (linreg * c, void *aux_)
{
  size_t j;
  int n_cols = 7;
  int n_rows;
  int this_row;
  double t_stat;
  double pval;
  double std_err;
  double beta;
  const char *label;

  const struct variable *v;
  struct tab_table *t;

  assert (c != NULL);
  gsl_matrix *cov = (gsl_matrix *) aux_;
  n_rows = linreg_n_coeffs (c) + 3;

  t = tab_create (n_cols, n_rows);
  tab_headers (t, 2, 0, 1, 0);
  tab_box (t, TAL_2, TAL_2, -1, TAL_1, 0, 0, n_cols - 1, n_rows - 1);
  tab_hline (t, TAL_2, 0, n_cols - 1, 1);
  tab_vline (t, TAL_2, 2, 0, n_rows - 1);
  tab_vline (t, TAL_0, 1, 0, 0);

  tab_text (t, 2, 0, TAB_CENTER | TAT_TITLE, _("B"));
  tab_text (t, 3, 0, TAB_CENTER | TAT_TITLE, _("Std. Error"));
  tab_text (t, 4, 0, TAB_CENTER | TAT_TITLE, _("Beta"));
  tab_text (t, 5, 0, TAB_CENTER | TAT_TITLE, _("t"));
  tab_text (t, 6, 0, TAB_CENTER | TAT_TITLE, _("Significance"));
  tab_text (t, 1, 1, TAB_LEFT | TAT_TITLE, _("(Constant)"));
  tab_double (t, 2, 1, 0, linreg_intercept (c), NULL);
  std_err = sqrt (gsl_matrix_get (linreg_cov (c), 0, 0));
  tab_double (t, 3, 1, 0, std_err, NULL);
  tab_double (t, 4, 1, 0, 0.0, NULL);
  t_stat = linreg_intercept (c) / std_err;
  tab_double (t, 5, 1, 0, t_stat, NULL);
  pval = 2 * gsl_cdf_tdist_Q (fabs (t_stat), 1.0);
  tab_double (t, 6, 1, 0, pval, NULL);
  for (j = 0; j < linreg_n_coeffs (c); j++)
    {
      struct string tstr;
      ds_init_empty (&tstr);
      this_row = j + 2;

      v = linreg_indep_var (c, j);
      label = var_to_string (v);
      /* Do not overwrite the variable's name. */
      ds_put_cstr (&tstr, label);
      tab_text (t, 1, this_row, TAB_CENTER, ds_cstr (&tstr));
      /*
         Regression coefficients.
       */
      tab_double (t, 2, this_row, 0, linreg_coeff (c, j), NULL);
      /*
         Standard error of the coefficients.
       */
      std_err = sqrt (gsl_matrix_get (linreg_cov (c), j + 1, j + 1));
      tab_double (t, 3, this_row, 0, std_err, NULL);
      /*
         Standardized coefficient, i.e., regression coefficient
         if all variables had unit variance.
       */
      beta = sqrt (gsl_matrix_get (cov, j, j));
      beta *= linreg_coeff (c, j) / 
	sqrt (gsl_matrix_get (cov, cov->size1 - 1, cov->size2 - 1));
      tab_double (t, 4, this_row, 0, beta, NULL);

      /*
         Test statistic for H0: coefficient is 0.
       */
      t_stat = linreg_coeff (c, j) / std_err;
      tab_double (t, 5, this_row, 0, t_stat, NULL);
      /*
         P values for the test statistic above.
       */
      pval =
	2 * gsl_cdf_tdist_Q (fabs (t_stat),
			     (double) (linreg_n_obs (c) - linreg_n_coeffs (c)));
      tab_double (t, 6, this_row, 0, pval, NULL);
      ds_destroy (&tstr);
    }
  tab_title (t, _("Coefficients"));
  tab_submit (t);
}

/*
  Display the ANOVA table.
 */
static void
reg_stats_anova (linreg * c, void *aux UNUSED)
{
  int n_cols = 7;
  int n_rows = 4;
  const double msm = linreg_ssreg (c) / linreg_dfmodel (c);
  const double mse = linreg_mse (c);
  const double F = msm / mse;
  const double pval = gsl_cdf_fdist_Q (F, c->dfm, c->dfe);

  struct tab_table *t;

  assert (c != NULL);
  t = tab_create (n_cols, n_rows);
  tab_headers (t, 2, 0, 1, 0);

  tab_box (t, TAL_2, TAL_2, -1, TAL_1, 0, 0, n_cols - 1, n_rows - 1);

  tab_hline (t, TAL_2, 0, n_cols - 1, 1);
  tab_vline (t, TAL_2, 2, 0, n_rows - 1);
  tab_vline (t, TAL_0, 1, 0, 0);

  tab_text (t, 2, 0, TAB_CENTER | TAT_TITLE, _("Sum of Squares"));
  tab_text (t, 3, 0, TAB_CENTER | TAT_TITLE, _("df"));
  tab_text (t, 4, 0, TAB_CENTER | TAT_TITLE, _("Mean Square"));
  tab_text (t, 5, 0, TAB_CENTER | TAT_TITLE, _("F"));
  tab_text (t, 6, 0, TAB_CENTER | TAT_TITLE, _("Significance"));

  tab_text (t, 1, 1, TAB_LEFT | TAT_TITLE, _("Regression"));
  tab_text (t, 1, 2, TAB_LEFT | TAT_TITLE, _("Residual"));
  tab_text (t, 1, 3, TAB_LEFT | TAT_TITLE, _("Total"));

  /* Sums of Squares */
  tab_double (t, 2, 1, 0, linreg_ssreg (c), NULL);
  tab_double (t, 2, 3, 0, linreg_sst (c), NULL);
  tab_double (t, 2, 2, 0, linreg_sse (c), NULL);


  /* Degrees of freedom */
  tab_text_format (t, 3, 1, TAB_RIGHT, "%g", c->dfm);
  tab_text_format (t, 3, 2, TAB_RIGHT, "%g", c->dfe);
  tab_text_format (t, 3, 3, TAB_RIGHT, "%g", c->dft);

  /* Mean Squares */
  tab_double (t, 4, 1, TAB_RIGHT, msm, NULL);
  tab_double (t, 4, 2, TAB_RIGHT, mse, NULL);

  tab_double (t, 5, 1, 0, F, NULL);

  tab_double (t, 6, 1, 0, pval, NULL);

  tab_title (t, _("ANOVA"));
  tab_submit (t);
}

static void
reg_stats_outs (linreg * c, void *aux UNUSED)
{
  assert (c != NULL);
}

static void
reg_stats_zpp (linreg * c, void *aux UNUSED)
{
  assert (c != NULL);
}

static void
reg_stats_label (linreg * c, void *aux UNUSED)
{
  assert (c != NULL);
}

static void
reg_stats_sha (linreg * c, void *aux UNUSED)
{
  assert (c != NULL);
}
static void
reg_stats_ci (linreg * c, void *aux UNUSED)
{
  assert (c != NULL);
}
static void
reg_stats_f (linreg * c, void *aux UNUSED)
{
  assert (c != NULL);
}
static void
reg_stats_bcov (linreg * c, void *aux UNUSED)
{
  int n_cols;
  int n_rows;
  int i;
  int k;
  int row;
  int col;
  const char *label;
  struct tab_table *t;

  assert (c != NULL);
  n_cols = c->n_indeps + 1 + 2;
  n_rows = 2 * (c->n_indeps + 1);
  t = tab_create (n_cols, n_rows);
  tab_headers (t, 2, 0, 1, 0);
  tab_box (t, TAL_2, TAL_2, -1, TAL_1, 0, 0, n_cols - 1, n_rows - 1);
  tab_hline (t, TAL_2, 0, n_cols - 1, 1);
  tab_vline (t, TAL_2, 2, 0, n_rows - 1);
  tab_vline (t, TAL_0, 1, 0, 0);
  tab_text (t, 0, 0, TAB_CENTER | TAT_TITLE, _("Model"));
  tab_text (t, 1, 1, TAB_CENTER | TAT_TITLE, _("Covariances"));
  for (i = 0; i < linreg_n_coeffs (c); i++)
    {
      const struct variable *v = linreg_indep_var (c, i);
      label = var_to_string (v);
      tab_text (t, 2, i, TAB_CENTER, label);
      tab_text (t, i + 2, 0, TAB_CENTER, label);
      for (k = 1; k < linreg_n_coeffs (c); k++)
	{
	  col = (i <= k) ? k : i;
	  row = (i <= k) ? i : k;
	  tab_double (t, k + 2, i, TAB_CENTER,
		     gsl_matrix_get (c->cov, row, col), NULL);
	}
    }
  tab_title (t, _("Coefficient Correlations"));
  tab_submit (t);
}
static void
reg_stats_ses (linreg * c, void *aux UNUSED)
{
  assert (c != NULL);
}
static void
reg_stats_xtx (linreg * c, void *aux UNUSED)
{
  assert (c != NULL);
}
static void
reg_stats_collin (linreg * c, void *aux UNUSED)
{
  assert (c != NULL);
}
static void
reg_stats_tol (linreg * c, void *aux UNUSED)
{
  assert (c != NULL);
}
static void
reg_stats_selection (linreg * c, void *aux UNUSED)
{
  assert (c != NULL);
}

static void
statistics_keyword_output (void (*function) (linreg *, void *),
			   int keyword, linreg * c, void *aux)
{
  if (keyword)
    {
      (*function) (c, aux);
    }
}

static void
subcommand_statistics (int *keywords, linreg * c, void *aux)
{
  /*
     The order here must match the order in which the STATISTICS
     keywords appear in the specification section above.
   */
  enum
  { r,
    coeff,
    anova,
    outs,
    zpp,
    label,
    sha,
    ci,
    bcov,
    ses,
    xtx,
    collin,
    tol,
    selection,
    f,
    defaults,
    all
  };
  int i;
  int d = 1;

  if (keywords[all])
    {
      /*
         Set everything but F.
       */
      for (i = 0; i < f; i++)
	{
	  keywords[i] = 1;
	}
    }
  else
    {
      for (i = 0; i < all; i++)
	{
	  if (keywords[i])
	    {
	      d = 0;
	    }
	}
      /*
         Default output: ANOVA table, parameter estimates,
         and statistics for variables not entered into model,
         if appropriate.
       */
      if (keywords[defaults] | d)
	{
	  keywords[anova] = 1;
	  keywords[outs] = 1;
	  keywords[coeff] = 1;
	  keywords[r] = 1;
	}
    }
  statistics_keyword_output (reg_stats_r, keywords[r], c, aux);
  statistics_keyword_output (reg_stats_anova, keywords[anova], c, aux);
  statistics_keyword_output (reg_stats_coeff, keywords[coeff], c, aux);
  statistics_keyword_output (reg_stats_outs, keywords[outs], c, aux);
  statistics_keyword_output (reg_stats_zpp, keywords[zpp], c, aux);
  statistics_keyword_output (reg_stats_label, keywords[label], c, aux);
  statistics_keyword_output (reg_stats_sha, keywords[sha], c, aux);
  statistics_keyword_output (reg_stats_ci, keywords[ci], c, aux);
  statistics_keyword_output (reg_stats_f, keywords[f], c, aux);
  statistics_keyword_output (reg_stats_bcov, keywords[bcov], c, aux);
  statistics_keyword_output (reg_stats_ses, keywords[ses], c, aux);
  statistics_keyword_output (reg_stats_xtx, keywords[xtx], c, aux);
  statistics_keyword_output (reg_stats_collin, keywords[collin], c, aux);
  statistics_keyword_output (reg_stats_tol, keywords[tol], c, aux);
  statistics_keyword_output (reg_stats_selection, keywords[selection], c, aux);
}

/*
  Free the transformation. Free its linear model if this
  transformation is the last one.
 */
static bool
regression_trns_free (void *t_)
{
  bool result = true;
  struct reg_trns *t = t_;

  if (t->trns_id == t->n_trns)
    {
      result = linreg_free (t->c);
    }
  free (t);

  return result;
}

/*
  Gets the predicted values.
 */
static int
regression_trns_pred_proc (void *t_, struct ccase **c,
			   casenumber case_idx UNUSED)
{
  size_t i;
  size_t n_vals;
  struct reg_trns *trns = t_;
  linreg *model;
  union value *output = NULL;
  const union value *tmp;
  double *vals;
  const struct variable **vars = NULL;

  assert (trns != NULL);
  model = trns->c;
  assert (model != NULL);
  assert (model->depvar != NULL);
  assert (model->pred != NULL);

  vars = linreg_get_vars (model);
  n_vals = linreg_n_coeffs (model);
  vals = xnmalloc (n_vals, sizeof (*vals));
  *c = case_unshare (*c);

  output = case_data_rw (*c, model->pred);

  for (i = 0; i < n_vals; i++)
    {
      tmp = case_data (*c, vars[i]);
      vals[i] = tmp->f;
    }
  output->f = linreg_predict (model, vals, n_vals);
  free (vals);
  return TRNS_CONTINUE;
}

/*
  Gets the residuals.
 */
static int
regression_trns_resid_proc (void *t_, struct ccase **c,
			    casenumber case_idx UNUSED)
{
  size_t i;
  size_t n_vals;
  struct reg_trns *trns = t_;
  linreg *model;
  union value *output = NULL;
  const union value *tmp;
  double *vals = NULL;
  double obs;
  const struct variable **vars = NULL;

  assert (trns != NULL);
  model = trns->c;
  assert (model != NULL);
  assert (model->depvar != NULL);
  assert (model->resid != NULL);

  vars = linreg_get_vars (model);
  n_vals = linreg_n_coeffs (model);

  vals = xnmalloc (n_vals, sizeof (*vals));
  *c = case_unshare (*c);
  output = case_data_rw (*c, model->resid);
  assert (output != NULL);

  for (i = 0; i < n_vals; i++)
    {
      tmp = case_data (*c, vars[i]);
      vals[i] = tmp->f;
    }
  tmp = case_data (*c, model->depvar);
  obs = tmp->f;
  output->f = linreg_residual (model, obs, vals, n_vals);
  free (vals);

  return TRNS_CONTINUE;
}

/*
   Returns false if NAME is a duplicate of any existing variable name.
*/
static bool
try_name (const struct dictionary *dict, const char *name)
{
  if (dict_lookup_var (dict, name) != NULL)
    return false;

  return true;
}

static void
reg_get_name (const struct dictionary *dict, char name[VAR_NAME_LEN],
	      const char prefix[VAR_NAME_LEN])
{
  int i = 1;

  snprintf (name, VAR_NAME_LEN, "%s%d", prefix, i);
  while (!try_name (dict, name))
    {
      i++;
      snprintf (name, VAR_NAME_LEN, "%s%d", prefix, i);
    }
}

static void
reg_save_var (struct dataset *ds, const char *prefix, trns_proc_func * f,
	      linreg * c, struct variable **v, int n_trns)
{
  struct dictionary *dict = dataset_dict (ds);
  static int trns_index = 1;
  char name[VAR_NAME_LEN];
  struct variable *new_var;
  struct reg_trns *t = NULL;

  t = xmalloc (sizeof (*t));
  t->trns_id = trns_index;
  t->n_trns = n_trns;
  t->c = c;
  reg_get_name (dict, name, prefix);
  new_var = dict_create_var (dict, name, 0);
  assert (new_var != NULL);
  *v = new_var;
  add_transformation (ds, f, regression_trns_free, t);
  trns_index++;
}
static void
subcommand_save (struct dataset *ds, int save, linreg ** models)
{
  linreg **lc;
  int n_trns = 0;
  int i;

  if (save)
    {
      /* Count the number of transformations we will need. */
      for (i = 0; i < REGRESSION_SV_count; i++)
	{
	  if (cmd.a_save[i])
	    {
	      n_trns++;
	    }
	}
      n_trns *= cmd.n_dependent;

      for (lc = models; lc < models + cmd.n_dependent; lc++)
	{
	  if (*lc != NULL)
	    {
	      if ((*lc)->depvar != NULL)
		{
		  if (cmd.a_save[REGRESSION_SV_RESID])
		    {
		      reg_save_var (ds, "RES", regression_trns_resid_proc, *lc,
				    &(*lc)->resid, n_trns);
		    }
		  if (cmd.a_save[REGRESSION_SV_PRED])
		    {
		      reg_save_var (ds, "PRED", regression_trns_pred_proc, *lc,
				    &(*lc)->pred, n_trns);
		    }
		}
	    }
	}
    }
  else
    {
      for (lc = models; lc < models + cmd.n_dependent; lc++)
	{
	  if (*lc != NULL)
	    {
	      linreg_free (*lc);
	    }
	}
    }
}

int
cmd_regression (struct lexer *lexer, struct dataset *ds)
{
  struct casegrouper *grouper;
  struct casereader *group;
  linreg **models;
  bool ok;
  size_t i;

  if (!parse_regression (lexer, ds, &cmd, NULL))
    {
      return CMD_FAILURE;
    }

  models = xnmalloc (cmd.n_dependent, sizeof *models);
  for (i = 0; i < cmd.n_dependent; i++)
    {
      models[i] = NULL;
    }

  /* Data pass. */
  grouper = casegrouper_create_splits (proc_open (ds), dataset_dict (ds));
  while (casegrouper_get_next_group (grouper, &group))
    run_regression (group, &cmd, ds, models);
  ok = casegrouper_destroy (grouper);
  ok = proc_commit (ds) && ok;

  subcommand_save (ds, cmd.sbc_save, models);
  free (v_variables);
  free (models);
  free_regression (&cmd);

  return ok ? CMD_SUCCESS : CMD_FAILURE;
}

/*
  Is variable k the dependent variable?
 */
static bool
is_depvar (size_t k, const struct variable *v)
{
  return v == v_variables[k];
}

/* Parser for the variables sub command */
static int
regression_custom_variables (struct lexer *lexer, struct dataset *ds,
			     struct cmd_regression *cmd UNUSED,
			     void *aux UNUSED)
{
  const struct dictionary *dict = dataset_dict (ds);

  lex_match (lexer, '=');

  if ((lex_token (lexer) != T_ID
       || dict_lookup_var (dict, lex_tokid (lexer)) == NULL)
      && lex_token (lexer) != T_ALL)
    return 2;


  if (!parse_variables_const
      (lexer, dict, &v_variables, &n_variables, PV_NONE))
    {
      free (v_variables);
      return 0;
    }
  assert (n_variables);

  return 1;
}

/* Identify the explanatory variables in v_variables.  Returns
   the number of independent variables. */
static int
identify_indep_vars (const struct variable **indep_vars,
		     const struct variable *depvar)
{
  int n_indep_vars = 0;
  int i;

  for (i = 0; i < n_variables; i++)
    if (!is_depvar (i, depvar))
      indep_vars[n_indep_vars++] = v_variables[i];
  if ((n_indep_vars < 1) && is_depvar (0, depvar))
    {
      /*
	There is only one independent variable, and it is the same
	as the dependent variable. Print a warning and continue.
       */
      msg (SE,
	   gettext ("The dependent variable is equal to the independent variable." 
		    "The least squares line is therefore Y=X." 
		    "Standard errors and related statistics may be meaningless."));
      n_indep_vars = 1;
      indep_vars[0] = v_variables[0];
    }
  return n_indep_vars;
}
static double
fill_covariance (gsl_matrix *cov, struct covariance *all_cov, 
		 const struct variable **vars,
		 size_t n_vars, const struct variable *dep_var, 
		 const struct variable **all_vars, size_t n_all_vars,
		 double *means)
{
  size_t i;
  size_t j;
  size_t dep_subscript;
  size_t *rows;
  const gsl_matrix *ssizes;
  const gsl_matrix *cm;
  const gsl_matrix *mean_matrix;
  const gsl_matrix *ssize_matrix;
  double result = 0.0;
  
  cm = covariance_calculate_unnormalized (all_cov);
  rows = xnmalloc (cov->size1 - 1, sizeof (*rows));
  
  for (i = 0; i < n_all_vars; i++)
    {
      for (j = 0; j < n_vars; j++)
	{
	  if (vars[j] == all_vars[i])
	    {
	      rows[j] = i;
	    }
	}
      if (all_vars[i] == dep_var)
	{
	  dep_subscript = i;
	}
    }
  mean_matrix = covariance_moments (all_cov, MOMENT_MEAN);
  ssize_matrix = covariance_moments (all_cov, MOMENT_NONE);
  for (i = 0; i < cov->size1 - 1; i++)
    {
      means[i] = gsl_matrix_get (mean_matrix, rows[i], 0)
	/ gsl_matrix_get (ssize_matrix, rows[i], 0);
      for (j = 0; j < cov->size2 - 1; j++)
	{
	  gsl_matrix_set (cov, i, j, gsl_matrix_get (cm, rows[i], rows[j]));
	  gsl_matrix_set (cov, j, i, gsl_matrix_get (cm, rows[j], rows[i]));
	}
    }
  means[cov->size1 - 1] = gsl_matrix_get (mean_matrix, dep_subscript, 0)
    / gsl_matrix_get (ssize_matrix, dep_subscript, 0);
  ssizes = covariance_moments (all_cov, MOMENT_NONE);
  result = gsl_matrix_get (ssizes, dep_subscript, rows[0]);
  for (i = 0; i < cov->size1 - 1; i++)
    {
      gsl_matrix_set (cov, i, cov->size1 - 1, 
		      gsl_matrix_get (cm, rows[i], dep_subscript));
      gsl_matrix_set (cov, cov->size1 - 1, i, 
		      gsl_matrix_get (cm, rows[i], dep_subscript));
      if (result > gsl_matrix_get (ssizes, rows[i], dep_subscript))
	{
	  result = gsl_matrix_get (ssizes, rows[i], dep_subscript);
	}
    }
  gsl_matrix_set (cov, cov->size1 - 1, cov->size1 - 1, 
		  gsl_matrix_get (cm, dep_subscript, dep_subscript));
  free (rows);
  return result;
}

static bool
run_regression (struct casereader *input, struct cmd_regression *cmd,
		struct dataset *ds, linreg **models)
{
  size_t i;
  int n_indep = 0;
  int k;
  double n_data;
  double *means;
  struct ccase *c;
  struct covariance *cov;
  const struct variable **vars;
  const struct variable *dep_var;
  struct casereader *reader;
  const struct dictionary *dict;
  gsl_matrix *this_cm;

  assert (models != NULL);

  for (i = 0; i < n_variables; i++)
    {
      if (!var_is_numeric (v_variables[i]))
	{
	  msg (SE, _("REGRESSION requires numeric variables."));
	  return false;
	}
    }

  c = casereader_peek (input, 0);
  if (c == NULL)
    {
      casereader_destroy (input);
      return true;
    }
  output_split_file_values (ds, c);
  case_unref (c);

  dict = dataset_dict (ds);
  if (!v_variables)
    {
      dict_get_vars (dict, &v_variables, &n_variables, 0);
    }
  vars = xnmalloc (n_variables, sizeof (*vars));
  means  = xnmalloc (n_variables, sizeof (*means));
  cov = covariance_1pass_create (n_variables, v_variables,
				 dict_get_weight (dict), MV_ANY);

  reader = casereader_clone (input);
  reader = casereader_create_filter_missing (reader, v_variables, n_variables,
					     MV_ANY, NULL, NULL);
  for (; (c = casereader_read (reader)) != NULL; case_unref (c))
    {
      covariance_accumulate (cov, c);
    }
  
  for (k = 0; k < cmd->n_dependent; k++)
    {
      dep_var = cmd->v_dependent[k];
      n_indep = identify_indep_vars (vars, dep_var);
      
      this_cm = gsl_matrix_alloc (n_indep + 1, n_indep + 1);
      n_data = fill_covariance (this_cm, cov, vars, n_indep, 
				dep_var, v_variables, n_variables, means);
      models[k] = linreg_alloc (dep_var, (const struct variable **) vars,
				n_data, n_indep);
      models[k]->depvar = dep_var;
      for (i = 0; i < n_indep; i++)
	{
	  linreg_set_indep_variable_mean (models[k], i, means[i]);
	}
      linreg_set_depvar_mean (models[k], means[i]);
      /*
	For large data sets, use QR decomposition.
      */
      if (n_data > sqrt (n_indep) && n_data > REG_LARGE_DATA)
	{
	  models[k]->method = LINREG_QR;
	}
      
      if (n_data > 0)
	{
	  /*
	    Find the least-squares estimates and other statistics.
	  */
	  linreg_fit (this_cm, models[k]);
	  
	  if (!taint_has_tainted_successor (casereader_get_taint (input)))
	    {
	      subcommand_statistics (cmd->a_statistics, models[k], this_cm);
	    }
	}
      else
	{
	  msg (SE,
	       gettext ("No valid data found. This command was skipped."));
	  linreg_free (models[k]);
	  models[k] = NULL;
	}
    }
  
  casereader_destroy (reader);
  free (vars);
  free (means);
  casereader_destroy (input);
  covariance_destroy (cov);
  
  return true;
}

/*
  Local Variables:
  mode: c
  End:
*/<|MERGE_RESOLUTION|>--- conflicted
+++ resolved
@@ -24,7 +24,6 @@
 #include <data/case.h>
 #include <data/casegrouper.h>
 #include <data/casereader.h>
-#include <data/category.h>
 #include <data/dictionary.h>
 #include <data/missing-values.h>
 #include <data/procedure.h>
@@ -144,18 +143,10 @@
   double std_error;
 
   assert (c != NULL);
-<<<<<<< HEAD
-  rsq = c->ssm / c->sst;
-  adjrsq = 1.0 - (1.0 - rsq) * (c->n_obs - 1.0) / (c->n_obs - c->n_indeps);
-  std_error = sqrt (pspp_linreg_mse (c));
-  t = tab_create (n_cols, n_rows);
-=======
   rsq = linreg_ssreg (c) / linreg_sst (c);
   adjrsq = 1.0 - (1.0 - rsq) * (linreg_n_obs (c) - 1.0) / (linreg_n_obs (c) - linreg_n_coeffs (c));
   std_error = sqrt (linreg_mse (c));
-  t = tab_create (n_cols, n_rows, 0);
-  tab_dim (t, tab_natural_dimensions, NULL);
->>>>>>> 56c42d61
+  t = tab_create (n_cols, n_rows);
   tab_box (t, TAL_2, TAL_2, -1, TAL_1, 0, 0, n_cols - 1, n_rows - 1);
   tab_hline (t, TAL_2, 0, n_cols - 1, 1);
   tab_vline (t, TAL_2, 2, 0, n_rows - 1);
@@ -191,9 +182,9 @@
 
   const struct variable *v;
   struct tab_table *t;
-
-  assert (c != NULL);
-  gsl_matrix *cov = (gsl_matrix *) aux_;
+  gsl_matrix *cov = aux_;
+
+  assert (c != NULL);
   n_rows = linreg_n_coeffs (c) + 3;
 
   t = tab_create (n_cols, n_rows);
