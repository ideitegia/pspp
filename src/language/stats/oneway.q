--- conflicted
+++ resolved
@@ -89,15 +89,9 @@
 
 
 /* Routines to show the output tables */
-<<<<<<< HEAD
-static void show_anova_table (void);
-static void show_descriptives (void);
-static void show_homogeneity (void);
-=======
 static void show_anova_table(void);
 static void show_descriptives (const struct dictionary *dict);
 static void show_homogeneity(void);
->>>>>>> da299bd9
 
 static void show_contrast_coeffs (short *);
 static void show_contrast_tests (short *);
@@ -107,11 +101,7 @@
 
 static enum stat_table_t stat_tables;
 
-<<<<<<< HEAD
-void output_oneway (void);
-=======
 static void output_oneway (const struct dictionary *dict);
->>>>>>> da299bd9
 
 
 int
@@ -159,13 +149,8 @@
 }
 
 
-<<<<<<< HEAD
-void
-output_oneway (void)
-=======
 static void
 output_oneway (const struct dictionary *dict)
->>>>>>> da299bd9
 {
   size_t i;
   short *bad_contrast;
@@ -196,11 +181,7 @@
     }
 
   if ( stat_tables & STAT_DESC )
-<<<<<<< HEAD
-    show_descriptives ();
-=======
     show_descriptives (dict);
->>>>>>> da299bd9
 
   if ( stat_tables & STAT_HOMO )
     show_homogeneity ();
@@ -352,21 +333,13 @@
 	tab_double (t, 4, i * 3 + 2, TAB_RIGHT, gp->mse, NULL);
 
 	{
-<<<<<<< HEAD
-	  const double F = msa/gp->mse;
-=======
 	  const double F = msa / gp->mse ;
->>>>>>> da299bd9
 
 	  /* The F value */
 	  tab_double (t, 5, i * 3 + 1, 0,  F, NULL);
 
 	  /* The significance */
-<<<<<<< HEAD
-	  tab_float (t, 6, i * 3 + 1, 0, gsl_cdf_fdist_Q (F, df1, df2), 8, 3);
-=======
-	  tab_double (t, 6, i * 3 + 1, 0, gsl_cdf_fdist_Q (F, df1,df2), NULL);
->>>>>>> da299bd9
+	  tab_double (t, 6, i * 3 + 1, 0, gsl_cdf_fdist_Q (F, df1, df2), NULL);
 	}
       }
     }
@@ -379,11 +352,7 @@
 
 /* Show the descriptives table */
 static void
-<<<<<<< HEAD
-show_descriptives (void)
-=======
 show_descriptives (const struct dictionary *dict)
->>>>>>> da299bd9
 {
   size_t v;
   int n_cols = 10;
@@ -450,10 +419,7 @@
       struct group_statistics *totals = &gp->ugs;
 
       const char *s = var_to_string (vars[v]);
-<<<<<<< HEAD
-=======
       const struct fmt_spec *fmt = var_get_print_format (vars[v]);
->>>>>>> da299bd9
 
       struct group_statistics *const *gs_array =
 	(struct group_statistics *const *) hsh_sort (gp->group_hash);
@@ -479,17 +445,6 @@
 
 	  /* Now fill in the numbers ... */
 
-<<<<<<< HEAD
-	  tab_float (t, 2, row + count, 0, gs->n, 8, 0);
-
-	  tab_float (t, 3, row + count, 0, gs->mean, 8, 2);
-
-	  tab_float (t, 4, row + count, 0, gs->std_dev, 8, 2);
-
-	  std_error = gs->std_dev/sqrt (gs->n);
-	  tab_float (t, 5, row + count, 0,
-		     std_error, 8, 2);
-=======
 	  tab_fixed (t, 2, row + count, 0, gs->n, 8, 0);
 
 	  tab_double (t, 3, row + count, 0, gs->mean, NULL);
@@ -499,23 +454,11 @@
 	  std_error = gs->std_dev / sqrt (gs->n) ;
 	  tab_double (t, 5, row + count, 0,
 		     std_error, NULL);
->>>>>>> da299bd9
 
 	  /* Now the confidence interval */
 
 	  T = gsl_cdf_tdist_Qinv (q, gs->n - 1);
 
-<<<<<<< HEAD
-	  tab_float (t, 6, row + count, 0,
-		     gs->mean - T * std_error, 8, 2);
-
-	  tab_float (t, 7, row + count, 0,
-		     gs->mean + T * std_error, 8, 2);
-
-	  /* Min and Max */
-	  tab_float (t, 8, row + count, 0,  gs->minimum, 8, 2);
-	  tab_float (t, 9, row + count, 0,  gs->maximum, 8, 2);
-=======
 	  tab_double (t, 6, row + count, 0,
 		    gs->mean - T * std_error, NULL);
 
@@ -526,23 +469,11 @@
 
 	  tab_double (t, 8, row + count, 0,  gs->minimum, fmt);
 	  tab_double (t, 9, row + count, 0,  gs->maximum, fmt);
->>>>>>> da299bd9
 	}
 
       tab_text (t, 1, row + count,
 		TAB_LEFT | TAT_TITLE, _("Total"));
 
-<<<<<<< HEAD
-      tab_float (t, 2, row + count, 0, totals->n, 8, 0);
-
-      tab_float (t, 3, row + count, 0, totals->mean, 8, 2);
-
-      tab_float (t, 4, row + count, 0, totals->std_dev, 8, 2);
-
-      std_error = totals->std_dev/sqrt (totals->n);
-
-      tab_float (t, 5, row + count, 0, std_error, 8, 2);
-=======
       tab_double (t, 2, row + count, 0, totals->n, wfmt);
 
       tab_double (t, 3, row + count, 0, totals->mean, NULL);
@@ -552,23 +483,11 @@
       std_error = totals->std_dev / sqrt (totals->n) ;
 
       tab_double (t, 5, row + count, 0, std_error, NULL);
->>>>>>> da299bd9
 
       /* Now the confidence interval */
 
       T = gsl_cdf_tdist_Qinv (q, totals->n - 1);
 
-<<<<<<< HEAD
-      tab_float (t, 6, row + count, 0,
-		 totals->mean - T * std_error, 8, 2);
-
-      tab_float (t, 7, row + count, 0,
-		 totals->mean + T * std_error, 8, 2);
-
-      /* Min and Max */
-      tab_float (t, 8, row + count, 0,  totals->minimum, 8, 2);
-      tab_float (t, 9, row + count, 0,  totals->maximum, 8, 2);
-=======
       tab_double (t, 6, row + count, 0,
 		  totals->mean - T * std_error, NULL);
 
@@ -579,7 +498,6 @@
 
       tab_double (t, 8, row + count, 0,  totals->minimum, fmt);
       tab_double (t, 9, row + count, 0,  totals->maximum, fmt);
->>>>>>> da299bd9
 
       row += gp->n_groups + 1;
     }
@@ -635,21 +553,12 @@
       tab_text (t, 0, v + 1, TAB_LEFT | TAT_TITLE, s);
 
       F = gp->levene;
-<<<<<<< HEAD
-      tab_float (t, 1, v + 1, TAB_RIGHT, F, 8, 3);
-      tab_float (t, 2, v + 1, TAB_RIGHT, df1, 8, 0);
-      tab_float (t, 3, v + 1, TAB_RIGHT, df2, 8, 0);
-
-      /* Now the significance */
-      tab_float (t, 4, v + 1, TAB_RIGHT, gsl_cdf_fdist_Q (F, df1, df2), 8, 3);
-=======
       tab_double (t, 1, v + 1, TAB_RIGHT, F, NULL);
       tab_fixed (t, 2, v + 1, TAB_RIGHT, df1, 8, 0);
       tab_fixed (t, 3, v + 1, TAB_RIGHT, df2, 8, 0);
 
       /* Now the significance */
       tab_double (t, 4, v + 1, TAB_RIGHT,gsl_cdf_fdist_Q (F, df1, df2), NULL);
->>>>>>> da299bd9
     }
 
   tab_submit (t);
@@ -862,32 +771,19 @@
 
 	  df_numerator = pow2 (df_numerator);
 
-<<<<<<< HEAD
-	  tab_float (t,  3, (v * lines_per_variable) + i + 1,
-		     TAB_RIGHT, contrast_value, 8, 2);
-=======
 	  tab_double (t,  3, (v * lines_per_variable) + i + 1,
 		     TAB_RIGHT, contrast_value, NULL);
->>>>>>> da299bd9
 
 	  tab_double (t,  3, (v * lines_per_variable) + i + 1 +
 		     cmd.sbc_contrast,
-<<<<<<< HEAD
-		     TAB_RIGHT, contrast_value, 8, 2);
-=======
 		     TAB_RIGHT, contrast_value, NULL);
->>>>>>> da299bd9
 
 	  std_error_contrast = sqrt (grp_data->mse * coef_msq);
 
 	  /* Std. Error */
 	  tab_double (t,  4, (v * lines_per_variable) + i + 1,
 		     TAB_RIGHT, std_error_contrast,
-<<<<<<< HEAD
-		     8, 3);
-=======
 		     NULL);
->>>>>>> da299bd9
 
 	  T = fabs (contrast_value / std_error_contrast);
 
@@ -895,11 +791,7 @@
 
 	  tab_double (t,  5, (v * lines_per_variable) + i + 1,
 		     TAB_RIGHT, T,
-<<<<<<< HEAD
-		     8, 3);
-=======
 		     NULL);
->>>>>>> da299bd9
 
 	  df = grp_data->ugs.n - grp_data->n_groups;
 
@@ -910,16 +802,9 @@
 
 
 	  /* Significance TWO TAILED !!*/
-<<<<<<< HEAD
-	  tab_float (t,  7, (v * lines_per_variable) + i + 1,
-		     TAB_RIGHT,  2 * gsl_cdf_tdist_Q (T, df),
-		     8, 3);
-=======
 	  tab_double (t,  7, (v * lines_per_variable) + i + 1,
 		     TAB_RIGHT,  2 * gsl_cdf_tdist_Q (T, df),
 		     NULL);
->>>>>>> da299bd9
-
 
 	  /* Now for the Variances NOT Equal case */
 
@@ -927,38 +812,19 @@
 	  tab_double (t,  4,
 		     (v * lines_per_variable) + i + 1 + cmd.sbc_contrast,
 		     TAB_RIGHT, sec_vneq,
-<<<<<<< HEAD
-		     8, 3);
-=======
 		     NULL);
->>>>>>> da299bd9
-
 
 	  T = contrast_value / sec_vneq;
 	  tab_double (t,  5,
 		     (v * lines_per_variable) + i + 1 + cmd.sbc_contrast,
 		     TAB_RIGHT, T,
-<<<<<<< HEAD
-		     8, 3);
-=======
 		     NULL);
->>>>>>> da299bd9
-
 
 	  df = df_numerator / df_denominator;
 
 	  tab_double (t,  6,
 		     (v * lines_per_variable) + i + 1 + cmd.sbc_contrast,
 		     TAB_RIGHT, df,
-<<<<<<< HEAD
-		     8, 3);
-
-	  /* The Significance */
-
-	  tab_float (t, 7, (v * lines_per_variable) + i + 1 + cmd.sbc_contrast,
-		     TAB_RIGHT,  2 * gsl_cdf_tdist_Q (T, df),
-		     8, 3);
-=======
 		     NULL);
 
 	  /* The Significance */
@@ -966,9 +832,6 @@
 	  tab_double (t, 7, (v * lines_per_variable) + i + 1 + cmd.sbc_contrast,
 		     TAB_RIGHT,  2 * gsl_cdf_tdist_Q (T,df),
 		     NULL);
->>>>>>> da299bd9
-
-
 	}
 
       if ( v > 0 )
@@ -1141,12 +1004,8 @@
   ostensible_number_of_groups = hsh_count (global_group_hash);
 
   if (!taint_has_tainted_successor (taint))
-<<<<<<< HEAD
-    output_oneway ();
-=======
     output_oneway (dict);
 
->>>>>>> da299bd9
   taint_destroy (taint);
 }
 
