--- conflicted
+++ resolved
@@ -47,6 +47,7 @@
 #include <output/table.h>
 #include <data/format.h>
 
+#include "minmax.h"
 #include "xalloc.h"
 #include "xmemdup0.h"
 
@@ -1111,26 +1112,15 @@
 
   for (i = 0; i < proc->n_pairs; i++)
     {
-<<<<<<< HEAD
       struct pair *pair = &proc->pairs[i];
+      double df = pair->n - 2;
       double p, q;
-      double df = pair->n -2;
-      double correlation_t = (pair->correlation * sqrt (df) /
-                              sqrt (1 - pow2 (pair->correlation)));
-=======
-      double p,q;
-
-      double df = pairs[i].n -2;
 
       /* corr2 will mathematically always be in the range [0, 1.0].  Inaccurate
          calculations sometimes cause it to be slightly greater than 1.0, so
          force it into the correct range to avoid NaN from sqrt(). */
-      double corr2 = MIN (1.0, pow2 (pairs[i].correlation));
-      double correlation_t =
-	pairs[i].correlation * sqrt (df) /
-	sqrt (1 - corr2);
-
->>>>>>> f5d9f991
+      double corr2 = MIN (1.0, pow2 (pair->correlation));
+      double correlation_t = pair->correlation * sqrt (df) / sqrt (1 - corr2);
 
       /* row headings */
       tab_text_format (table, 0, i + 1, TAB_LEFT | TAT_TITLE,
