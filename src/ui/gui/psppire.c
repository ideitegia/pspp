--- conflicted
+++ resolved
@@ -88,15 +88,6 @@
 initialize (struct command_line_processor *clp, int argc, char **argv)
 {
   PsppireDict *dictionary = 0;
-
-<<<<<<< HEAD
-=======
-  /* gtk_init messes with the locale.
-     So unset the bits we want to control ourselves */
-  setlocale (LC_NUMERIC, "C");
-
-  bindtextdomain (PACKAGE, relocate (locale_dir));
->>>>>>> f5d9f991
 
   i18n_init ();
 
