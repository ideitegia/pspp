--- conflicted
+++ resolved
@@ -19,10 +19,7 @@
 #include "ui/gui/text-data-import-dialog.h"
 
 #include "page-intro.h"
-<<<<<<< HEAD
 #include "page-sheet-spec.h"
-=======
->>>>>>> cf10258e
 #include "page-first-line.h"
 #include "page-separators.h"
 #include "page-formats.h"
@@ -81,10 +78,7 @@
 {
   GtkWindow *parent_window = GTK_WINDOW (dw);
   struct import_assistant *ia = init_assistant (parent_window);
-<<<<<<< HEAD
   struct sheet_spec_page *ssp ;
-=======
->>>>>>> cf10258e
 
   if (!init_file (ia, parent_window))
     {
@@ -92,7 +86,6 @@
       return;
     }
 
-<<<<<<< HEAD
   ssp = ia->sheet_spec;
 
   if (ia->spreadsheet)
@@ -100,18 +93,11 @@
       ia->sheet_spec = sheet_spec_page_create (ia);
     }
   else
-=======
-
->>>>>>> cf10258e
     {
       ia->intro = intro_page_create (ia);
       ia->separators = separators_page_create (ia);
       ia->first_line = first_line_page_create (ia);
-<<<<<<< HEAD
-
       printf ("%s:%d %p\n", __FILE__, __LINE__, ia->intro);
-=======
->>>>>>> cf10258e
     }
   ia->formats = formats_page_create (ia);
 
@@ -146,10 +132,7 @@
       break;
     }
 
-<<<<<<< HEAD
   if (ssp) 
-=======
->>>>>>> cf10258e
     {
       destroy_formats_page (ia);
       destroy_separators_page (ia);
@@ -250,10 +233,7 @@
 {
   struct string s = DS_EMPTY_INITIALIZER;
 
-<<<<<<< HEAD
   if (ia->spreadsheet == NULL)
-=======
->>>>>>> cf10258e
     {
       syntax_gen_pspp (&s,
 		       "GET DATA"
@@ -276,13 +256,10 @@
       formats_append_syntax (ia, &s);
       apply_dict (ia->dict, &s);
     }
-<<<<<<< HEAD
   else
     {
       return sheet_spec_gen_syntax (ia);
     }
-=======
->>>>>>> cf10258e
 
   return ds_cstr (&s);
 }
