/* PSPPIRE - a graphical user interface for PSPP.
   Copyright (C) 2008  Free Software Foundation

   This program is free software: you can redistribute it and/or modify
   it under the terms of the GNU General Public License as published by
   the Free Software Foundation, either version 3 of the License, or
   (at your option) any later version.

   This program is distributed in the hope that it will be useful,
   but WITHOUT ANY WARRANTY; without even the implied warranty of
   MERCHANTABILITY or FITNESS FOR A PARTICULAR PURPOSE.  See the
   GNU General Public License for more details.

   You should have received a copy of the GNU General Public License
   along with this program.  If not, see <http://www.gnu.org/licenses/>. */

#include <config.h>

#include "checkbox-treeview.h"
#include "regression-dialog.h"

#include <gtk/gtk.h>
#include <stdlib.h>

#include <language/syntax-string-source.h>
#include <ui/gui/psppire-data-window.h>
#include <ui/gui/dialog-common.h>
#include <ui/gui/dict-display.h>
#include <ui/gui/helper.h>
#include <ui/gui/psppire-dialog.h>
#include <ui/gui/psppire-var-store.h>
#include <ui/gui/helper.h>

#include "gettext.h"
#define _(msgid) gettext (msgid)
#define N_(msgid) msgid


#define REGRESSION_STATS                       \
  RG (COEFF, N_("Coeff"))                         \
  RG (R, N_("R"))         \
  RG (ANOVA, N_("Anova"))                   \
  RG (BCOV, N_("Bcov"))
enum
  {
#define RG(NAME, LABEL) RG_##NAME,
    REGRESSION_STATS
#undef RG
    N_REGRESSION_STATS
  };

enum
  {
#define RG(NAME, LABEL) B_RG_##NAME = 1u << RG_##NAME,
    REGRESSION_STATS
#undef RG
    B_RG_STATS_ALL = (1u << N_REGRESSION_STATS) - 1,
    B_RG_STATS_DEFAULT = B_RG_ANOVA | B_RG_COEFF | B_RG_R
  };

static const struct checkbox_entry_item stats[] =
  {
#define RG(NAME, LABEL) {#NAME, LABEL},
    REGRESSION_STATS
#undef RG
  };

struct save_options
{
  gboolean pred;
  gboolean resid;
};
struct regression_dialog
{
  GtkTreeView *dep_vars;
  GtkTreeView *indep_vars;
  PsppireDict *dict;

  GtkToggleButton *resid_button;
  GtkToggleButton *pred_button;

  GtkWidget *stat_dialog;
  GtkWidget *save_dialog;

  GtkWidget *stat_view;
  GtkTreeModel *stat;
  struct save_options current_opts;
};

static void
refresh (PsppireDialog *dialog, struct regression_dialog *rd)
{
  GtkTreeModel *liststore = gtk_tree_view_get_model (rd->dep_vars);
  gtk_list_store_clear (GTK_LIST_STORE (liststore));

  liststore = gtk_tree_view_get_model (rd->indep_vars);
  gtk_list_store_clear (GTK_LIST_STORE (liststore));
}

static void
on_statistics_clicked (struct regression_dialog *rd)
{
  GtkListStore *liststore;
  int ret;

  liststore = clone_list_store (GTK_LIST_STORE (rd->stat));

  ret = psppire_dialog_run (PSPPIRE_DIALOG (rd->stat_dialog));

  if ( ret == PSPPIRE_RESPONSE_CONTINUE )
    {
      g_object_unref (liststore);
    }
  else
    {
      g_object_unref (rd->stat);
      gtk_tree_view_set_model (GTK_TREE_VIEW (rd->stat_view) , GTK_TREE_MODEL (liststore));
      rd->stat = GTK_TREE_MODEL (liststore);
    }
}

static void
on_save_clicked (struct regression_dialog *rd)
{
  int ret;
  if (rd->current_opts.pred)
    {
      gtk_toggle_button_set_active (rd->pred_button, TRUE);
    }
  if (rd->current_opts.resid)
    {
      gtk_toggle_button_set_active (rd->resid_button, TRUE);
    }

  ret = psppire_dialog_run (PSPPIRE_DIALOG (rd->save_dialog));

  if ( ret == PSPPIRE_RESPONSE_CONTINUE )
    {
      rd->current_opts.pred = (gtk_toggle_button_get_active (rd->pred_button) == TRUE)
	? TRUE : FALSE;
      rd->current_opts.resid = (gtk_toggle_button_get_active (rd->resid_button) == TRUE)
	? TRUE : FALSE;
    }
}

static char *
generate_syntax (const struct regression_dialog *rd)
{
  gint i;
  int n;
  guint selected;
  GtkTreeIter iter;
  gboolean ok;

  gchar *text;
  GString *string = g_string_new ("REGRESSION");

  g_string_append (string, "\n\t/VARIABLES=");
  append_variable_names (string, rd->dict, GTK_TREE_VIEW (rd->indep_vars), 0);
  g_string_append (string, "\n\t/DEPENDENT=\t");
  append_variable_names (string, rd->dict, GTK_TREE_VIEW (rd->dep_vars), 0);

  selected = 0;
  for (i = 0, ok = gtk_tree_model_get_iter_first (rd->stat, &iter); ok; 
       i++, ok = gtk_tree_model_iter_next (rd->stat, &iter))
    {
      gboolean toggled;
      gtk_tree_model_get (rd->stat, &iter,
			  CHECKBOX_COLUMN_SELECTED, &toggled, -1); 
      if (toggled) 
	selected |= 1u << i; 
      else 
	selected &= ~(1u << i);
    }

  if (selected)
    {
      g_string_append (string, "\n\t/STATISTICS=");
      n = 0;
      for (i = 0; i < N_REGRESSION_STATS; i++)
	if (selected & (1u << i))
	  {
	    if (n++)
	      g_string_append (string, " ");
	    g_string_append (string, stats[i].name);
	  }
    }
  if (rd->current_opts.pred || rd->current_opts.resid)
    {
      g_string_append (string, "\n\t/SAVE=");
      if (rd->current_opts.pred)
	g_string_append (string, " PRED");
      if (rd->current_opts.resid)
	g_string_append (string, " RESID");
    }
  g_string_append (string, ".\n");

  text = string->str;

  g_string_free (string, FALSE);

  return text;
}

/* Dialog is valid iff at least one dependent and one independent variable have
   been selected. */
static gboolean
dialog_state_valid (gpointer data)
{
  struct regression_dialog *rd = data;

  GtkTreeModel *dep_vars = gtk_tree_view_get_model (rd->dep_vars);
  GtkTreeModel *indep_vars = gtk_tree_view_get_model (rd->indep_vars);

  GtkTreeIter notused;

  return (gtk_tree_model_get_iter_first (dep_vars, &notused) 
    && gtk_tree_model_get_iter_first (indep_vars, &notused));
}

/* Pops up the Regression dialog box */
void
regression_dialog (GObject *o, gpointer data)
{
  gint response;
  struct regression_dialog rd;

<<<<<<< HEAD
  GladeXML *xml = XML_NEW ("regression.glade");
  PsppireDataWindow *de = PSPPIRE_DATA_WINDOW (data);

=======
  GtkBuilder *xml = builder_new ("regression.ui");
>>>>>>> dff7c7a0
  PsppireVarStore *vs;

  GtkWidget *dialog = get_widget_assert   (xml, "regression-dialog");
  GtkWidget *source = get_widget_assert   (xml, "dict-view");
  GtkWidget *dest_dep =   get_widget_assert   (xml, "dep-view");
  GtkWidget *dest_indep =   get_widget_assert   (xml, "indep-view");
  GtkWidget *dep_selector = get_widget_assert (xml, "dep-selector");
  GtkWidget *indep_selector = get_widget_assert (xml, "indep-selector");
  GtkWidget *stat_button = get_widget_assert (xml, "stat-button");
  GtkWidget *save_button = get_widget_assert (xml, "save-button");


  rd.stat_view = get_widget_assert (xml, "stat-view");

  g_object_get (de->data_editor, "var-store", &vs, NULL);


  put_checkbox_items_in_treeview (GTK_TREE_VIEW(rd.stat_view),
				  B_RG_STATS_DEFAULT,
				  N_REGRESSION_STATS,
				  stats
				  );

  gtk_window_set_transient_for (GTK_WINDOW (dialog), GTK_WINDOW (de));

  attach_dictionary_to_treeview (GTK_TREE_VIEW (source),
				 vs->dict,
				 GTK_SELECTION_MULTIPLE, NULL);

  set_dest_model (GTK_TREE_VIEW (dest_dep), vs->dict);
  set_dest_model (GTK_TREE_VIEW (dest_indep), vs->dict);

  psppire_selector_set_subjects (PSPPIRE_SELECTOR (dep_selector),
				 source,
				 dest_dep,
				 insert_source_row_into_tree_view,
				 NULL,
				 NULL);

  psppire_selector_set_subjects (PSPPIRE_SELECTOR (indep_selector),
				 source,
				 dest_indep,
				 insert_source_row_into_tree_view,
				 NULL,
				 NULL);

  rd.dep_vars = GTK_TREE_VIEW (dest_dep);
  rd.indep_vars = GTK_TREE_VIEW (dest_indep);
  rd.dict = vs->dict;
  rd.save_dialog = get_widget_assert (xml, "save-dialog");
  rd.pred_button = GTK_TOGGLE_BUTTON (get_widget_assert (xml, "pred-button"));
  rd.resid_button = GTK_TOGGLE_BUTTON (get_widget_assert (xml, "resid-button"));
  rd.stat_dialog = get_widget_assert (xml, "statistics-dialog");

  rd.stat = gtk_tree_view_get_model (GTK_TREE_VIEW (rd.stat_view));
  rd.current_opts.pred = FALSE;
  rd.current_opts.resid = FALSE;

  gtk_window_set_transient_for (GTK_WINDOW (rd.save_dialog), GTK_WINDOW (de));
  gtk_window_set_transient_for (GTK_WINDOW (rd.stat_dialog), GTK_WINDOW (de));

  g_signal_connect (dialog, "refresh", G_CALLBACK (refresh),  &rd);

  psppire_dialog_set_valid_predicate (PSPPIRE_DIALOG (dialog),
				      dialog_state_valid, &rd);

  g_signal_connect_swapped (stat_button, "clicked",
			    G_CALLBACK (on_statistics_clicked),  &rd);
  g_signal_connect_swapped (save_button, "clicked",
			    G_CALLBACK (on_save_clicked),  &rd);

  response = psppire_dialog_run (PSPPIRE_DIALOG (dialog));


  switch (response)
    {
    case GTK_RESPONSE_OK:
      {
	gchar *syntax = generate_syntax (&rd);

	struct getl_interface *sss = create_syntax_string_source (syntax);
	execute_syntax (sss);

	g_free (syntax);
      }
      break;
    case PSPPIRE_RESPONSE_PASTE:
      {
	gchar *syntax = generate_syntax (&rd);
        paste_syntax_in_new_window (syntax);

	g_free (syntax);
      }
      break;
    default:
      break;
    }

  g_object_unref (xml);
}<|MERGE_RESOLUTION|>--- conflicted
+++ resolved
@@ -225,13 +225,8 @@
   gint response;
   struct regression_dialog rd;
 
-<<<<<<< HEAD
-  GladeXML *xml = XML_NEW ("regression.glade");
+  GtkBuilder *xml = builder_new ("regression.ui");
   PsppireDataWindow *de = PSPPIRE_DATA_WINDOW (data);
-
-=======
-  GtkBuilder *xml = builder_new ("regression.ui");
->>>>>>> dff7c7a0
   PsppireVarStore *vs;
 
   GtkWidget *dialog = get_widget_assert   (xml, "regression-dialog");
