--- conflicted
+++ resolved
@@ -24,13 +24,9 @@
 
 void initialize (struct command_line_processor *, int argc, char **argv);
 void de_initialize (void);
-<<<<<<< HEAD
+
 void psppire_quit (void);
 
 const char * output_file_name (void);
 
-=======
-const char * output_file_name (void);
->>>>>>> f5d9f991
-
 #endif /* PSPPIRE_H */